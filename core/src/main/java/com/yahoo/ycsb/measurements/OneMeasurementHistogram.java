<<<<<<< HEAD
/**                                                                                                                                                                                
 * Copyright (c) 2010 Yahoo! Inc. All rights reserved.                                                                                                                             
 *                                                                                                                                                                                 
 * Licensed under the Apache License, Version 2.0 (the "License"); you                                                                                                             
 * may not use this file except in compliance with the License. You                                                                                                                
 * may obtain a copy of the License at                                                                                                                                             
 *                                                                                                                                                                                 
 * http://www.apache.org/licenses/LICENSE-2.0                                                                                                                                      
 *                                                                                                                                                                                 
 * Unless required by applicable law or agreed to in writing, software                                                                                                             
 * distributed under the License is distributed on an "AS IS" BASIS,                                                                                                               
 * WITHOUT WARRANTIES OR CONDITIONS OF ANY KIND, either express or                                                                                                                 
 * implied. See the License for the specific language governing                                                                                                                    
 * permissions and limitations under the License. See accompanying                                                                                                                 
 * LICENSE file.                                                                                                                                                                   
 */

package com.yahoo.ycsb.measurements;

import java.io.IOException;
import java.text.DecimalFormat;
import java.util.HashMap;
import java.util.Properties;

import com.yahoo.ycsb.measurements.exporter.MeasurementsExporter;


/**
 * Take measurements and maintain a histogram of a given metric, such as READ LATENCY.
 * 
 * @author cooperb
 *
 */
public class OneMeasurementHistogram extends OneMeasurement
{
	public static final String BUCKETS="histogram.buckets";
	public static final String BUCKETS_DEFAULT="1000";


	/**
	 * Specify the range of latencies to track in the histogram.
	 */
	int _buckets;

	/**
     * Groups operations in discrete blocks of 1ms width.
     */
	int[] histogram;
	
	/**
	 * Counts all operations outside the histogram's range.
	 */
	int histogramoverflow;
	
	/**
	 * The total number of reported operations.
	 */
	int operations;
	
	/**
	 * The sum of each latency measurement over all operations.
	 * Calculated in ms.
	 */
	long totallatency;
	
	/**
	 * The sum of each latency measurement squared over all operations. 
	 * Used to calculate variance of latency.
	 * Calculated in ms. 
	 */
	double totalsquaredlatency;
	
	//keep a windowed version of these stats for printing status
	int windowoperations;
	long windowtotallatency;
	
	int min;
	int max;
	HashMap<Integer,int[]> returncodes;

	public OneMeasurementHistogram(String name, Properties props)
	{
		super(name);
		_buckets=Integer.parseInt(props.getProperty(BUCKETS, BUCKETS_DEFAULT));
		histogram=new int[_buckets];
		histogramoverflow=0;
		operations=0;
		totallatency=0;
		totalsquaredlatency=0;
		windowoperations=0;
		windowtotallatency=0;
		min=-1;
		max=-1;
		returncodes=new HashMap<Integer,int[]>();
	}

	/* (non-Javadoc)
	 * @see com.yahoo.ycsb.OneMeasurement#reportReturnCode(int)
	 */
	public synchronized void reportReturnCode(int code)
	{
		Integer Icode=code;
		if (!returncodes.containsKey(Icode))
		{
			int[] val=new int[1];
			val[0]=0;
			returncodes.put(Icode,val);
		}
		returncodes.get(Icode)[0]++;
	}


	/* (non-Javadoc)
	 * @see com.yahoo.ycsb.OneMeasurement#measure(int)
	 */
	public synchronized void measure(int latency)
	{
	    //latency reported in us and collected in bucket by ms.
		if (latency/1000>=_buckets)
		{
			histogramoverflow++;
		}
		else
		{
			histogram[latency/1000]++;
		}
		operations++;
		totallatency += latency/1000;
		totalsquaredlatency += ((double)latency) * ((double)latency) / 1000000;
		windowoperations++;
		windowtotallatency += latency;
		
		if ( (min<0) || (latency<min) )
		{
			min=latency;
		}

		if ( (max<0) || (latency>max) )
		{
			max=latency;
		}
	}


  @Override
  public void exportMeasurements(MeasurementsExporter exporter) 
          throws IOException
  {
    double mean = totallatency/((double)operations);
    double variance = totalsquaredlatency/((double)operations) - (mean * mean);
    exporter.write(getName(), "Operations", operations);
    exporter.write(getName(), "AverageLatency(ms)", mean);
    exporter.write(getName(), "LatencyVariance(ms)", variance);
    exporter.write(getName(), "MinLatency(us)", min);
    exporter.write(getName(), "MaxLatency(us)", max);
    
    int opcounter=0;
    boolean done95th=false;
    for (int i=0; i<_buckets; i++)
    {
      opcounter+=histogram[i];
      if ( (!done95th) && (((double)opcounter)/((double)operations)>=0.95) )
      {
        exporter.write(getName(), "95thPercentileLatency(ms)", i);
        done95th=true;
      }
      if (((double)opcounter)/((double)operations)>=0.99)
      {
        exporter.write(getName(), "99thPercentileLatency(ms)", i);
        break;
      }
    }

    for (Integer I : returncodes.keySet())
    {
      int[] val=returncodes.get(I);
      exporter.write(getName(), "Return="+I, val[0]);
    }     

    for (int i=0; i<_buckets; i++)
    {
      exporter.write(getName(), Integer.toString(i), histogram[i]);
    }
    exporter.write(getName(), ">"+_buckets, histogramoverflow);
  }

	@Override
	public String getSummary() {
		if (windowoperations==0)
		{
			return "";
		}
		DecimalFormat d = new DecimalFormat("#.##");
		double report=((double)windowtotallatency)/((double)windowoperations);
		windowtotallatency=0;
		windowoperations=0;
		return "["+getName()+" AverageLatency(us)="+d.format(report)+"]";
	}

}
=======
/**
 * Copyright (c) 2010 Yahoo! Inc. All rights reserved.
 *
 * Licensed under the Apache License, Version 2.0 (the "License"); you
 * may not use this file except in compliance with the License. You
 * may obtain a copy of the License at
 *
 * http://www.apache.org/licenses/LICENSE-2.0
 *
 * Unless required by applicable law or agreed to in writing, software
 * distributed under the License is distributed on an "AS IS" BASIS,
 * WITHOUT WARRANTIES OR CONDITIONS OF ANY KIND, either express or
 * implied. See the License for the specific language governing
 * permissions and limitations under the License. See accompanying
 * LICENSE file.
 */

package com.yahoo.ycsb.measurements;

import java.io.IOException;
import java.text.DecimalFormat;
import java.util.Properties;

import java.util.Map;
import java.util.concurrent.atomic.AtomicInteger;

import com.yahoo.ycsb.measurements.exporter.MeasurementsExporter;


/**
 * Take measurements and maintain a histogram of a given metric, such as READ LATENCY.
 *
 * @author cooperb
 *
 */
public class OneMeasurementHistogram extends OneMeasurement
{
  public static final String BUCKETS="histogram.buckets";
  public static final String BUCKETS_DEFAULT="1000";

  int _buckets;
  int[] histogram;
  int histogramoverflow;
  int operations;
  long totallatency;

  //keep a windowed version of these stats for printing status
  int windowoperations;
  long windowtotallatency;

  int min;
  int max;

  public OneMeasurementHistogram(String name, Properties props)
  {
    super(name);
    _buckets=Integer.parseInt(props.getProperty(BUCKETS, BUCKETS_DEFAULT));
    histogram=new int[_buckets];
    histogramoverflow=0;
    operations=0;
    totallatency=0;
    windowoperations=0;
    windowtotallatency=0;
    min=-1;
    max=-1;
  }

  /* (non-Javadoc)
   * @see com.yahoo.ycsb.OneMeasurement#measure(int)
   */
  public synchronized void measure(int latency)
  {
    if (latency/1000>=_buckets)
    {
      histogramoverflow++;
    }
    else
    {
      histogram[latency/1000]++;
    }
    operations++;
    totallatency+=latency;
    windowoperations++;
    windowtotallatency+=latency;

    if ( (min<0) || (latency<min) )
    {
      min=latency;
    }

    if ( (max<0) || (latency>max) )
    {
      max=latency;
    }
  }

  @Override
  public void exportMeasurements(MeasurementsExporter exporter) throws IOException
  {
    exporter.write(getName(), "Operations", operations);
    exporter.write(getName(), "AverageLatency(us)", (((double)totallatency)/((double)operations)));
    exporter.write(getName(), "MinLatency(us)", min);
    exporter.write(getName(), "MaxLatency(us)", max);

    int opcounter=0;
    boolean done95th=false;
    for (int i=0; i<_buckets; i++)
    {
      opcounter+=histogram[i];
      if ( (!done95th) && (((double)opcounter)/((double)operations)>=0.95) )
      {
        exporter.write(getName(), "95thPercentileLatency(us)", i*1000);
        done95th=true;
      }
      if (((double)opcounter)/((double)operations)>=0.99)
      {
        exporter.write(getName(), "99thPercentileLatency(us)", i*1000);
        break;
      }
    }

    exportStatusCounts(exporter);

    for (int i=0; i<_buckets; i++)
    {
      exporter.write(getName(), Integer.toString(i), histogram[i]);
    }
    exporter.write(getName(), ">"+_buckets, histogramoverflow);
  }

  @Override
  public String getSummary() {
    if (windowoperations==0)
    {
      return "";
    }
    DecimalFormat d = new DecimalFormat("#.##");
    double report=((double)windowtotallatency)/((double)windowoperations);
    windowtotallatency=0;
    windowoperations=0;
    return "["+getName()+" AverageLatency(us)="+d.format(report)+"]";
  }
}
>>>>>>> 0794af45
<|MERGE_RESOLUTION|>--- conflicted
+++ resolved
@@ -1,205 +1,3 @@
-<<<<<<< HEAD
-/**                                                                                                                                                                                
- * Copyright (c) 2010 Yahoo! Inc. All rights reserved.                                                                                                                             
- *                                                                                                                                                                                 
- * Licensed under the Apache License, Version 2.0 (the "License"); you                                                                                                             
- * may not use this file except in compliance with the License. You                                                                                                                
- * may obtain a copy of the License at                                                                                                                                             
- *                                                                                                                                                                                 
- * http://www.apache.org/licenses/LICENSE-2.0                                                                                                                                      
- *                                                                                                                                                                                 
- * Unless required by applicable law or agreed to in writing, software                                                                                                             
- * distributed under the License is distributed on an "AS IS" BASIS,                                                                                                               
- * WITHOUT WARRANTIES OR CONDITIONS OF ANY KIND, either express or                                                                                                                 
- * implied. See the License for the specific language governing                                                                                                                    
- * permissions and limitations under the License. See accompanying                                                                                                                 
- * LICENSE file.                                                                                                                                                                   
- */
-
-package com.yahoo.ycsb.measurements;
-
-import java.io.IOException;
-import java.text.DecimalFormat;
-import java.util.HashMap;
-import java.util.Properties;
-
-import com.yahoo.ycsb.measurements.exporter.MeasurementsExporter;
-
-
-/**
- * Take measurements and maintain a histogram of a given metric, such as READ LATENCY.
- * 
- * @author cooperb
- *
- */
-public class OneMeasurementHistogram extends OneMeasurement
-{
-	public static final String BUCKETS="histogram.buckets";
-	public static final String BUCKETS_DEFAULT="1000";
-
-
-	/**
-	 * Specify the range of latencies to track in the histogram.
-	 */
-	int _buckets;
-
-	/**
-     * Groups operations in discrete blocks of 1ms width.
-     */
-	int[] histogram;
-	
-	/**
-	 * Counts all operations outside the histogram's range.
-	 */
-	int histogramoverflow;
-	
-	/**
-	 * The total number of reported operations.
-	 */
-	int operations;
-	
-	/**
-	 * The sum of each latency measurement over all operations.
-	 * Calculated in ms.
-	 */
-	long totallatency;
-	
-	/**
-	 * The sum of each latency measurement squared over all operations. 
-	 * Used to calculate variance of latency.
-	 * Calculated in ms. 
-	 */
-	double totalsquaredlatency;
-	
-	//keep a windowed version of these stats for printing status
-	int windowoperations;
-	long windowtotallatency;
-	
-	int min;
-	int max;
-	HashMap<Integer,int[]> returncodes;
-
-	public OneMeasurementHistogram(String name, Properties props)
-	{
-		super(name);
-		_buckets=Integer.parseInt(props.getProperty(BUCKETS, BUCKETS_DEFAULT));
-		histogram=new int[_buckets];
-		histogramoverflow=0;
-		operations=0;
-		totallatency=0;
-		totalsquaredlatency=0;
-		windowoperations=0;
-		windowtotallatency=0;
-		min=-1;
-		max=-1;
-		returncodes=new HashMap<Integer,int[]>();
-	}
-
-	/* (non-Javadoc)
-	 * @see com.yahoo.ycsb.OneMeasurement#reportReturnCode(int)
-	 */
-	public synchronized void reportReturnCode(int code)
-	{
-		Integer Icode=code;
-		if (!returncodes.containsKey(Icode))
-		{
-			int[] val=new int[1];
-			val[0]=0;
-			returncodes.put(Icode,val);
-		}
-		returncodes.get(Icode)[0]++;
-	}
-
-
-	/* (non-Javadoc)
-	 * @see com.yahoo.ycsb.OneMeasurement#measure(int)
-	 */
-	public synchronized void measure(int latency)
-	{
-	    //latency reported in us and collected in bucket by ms.
-		if (latency/1000>=_buckets)
-		{
-			histogramoverflow++;
-		}
-		else
-		{
-			histogram[latency/1000]++;
-		}
-		operations++;
-		totallatency += latency/1000;
-		totalsquaredlatency += ((double)latency) * ((double)latency) / 1000000;
-		windowoperations++;
-		windowtotallatency += latency;
-		
-		if ( (min<0) || (latency<min) )
-		{
-			min=latency;
-		}
-
-		if ( (max<0) || (latency>max) )
-		{
-			max=latency;
-		}
-	}
-
-
-  @Override
-  public void exportMeasurements(MeasurementsExporter exporter) 
-          throws IOException
-  {
-    double mean = totallatency/((double)operations);
-    double variance = totalsquaredlatency/((double)operations) - (mean * mean);
-    exporter.write(getName(), "Operations", operations);
-    exporter.write(getName(), "AverageLatency(ms)", mean);
-    exporter.write(getName(), "LatencyVariance(ms)", variance);
-    exporter.write(getName(), "MinLatency(us)", min);
-    exporter.write(getName(), "MaxLatency(us)", max);
-    
-    int opcounter=0;
-    boolean done95th=false;
-    for (int i=0; i<_buckets; i++)
-    {
-      opcounter+=histogram[i];
-      if ( (!done95th) && (((double)opcounter)/((double)operations)>=0.95) )
-      {
-        exporter.write(getName(), "95thPercentileLatency(ms)", i);
-        done95th=true;
-      }
-      if (((double)opcounter)/((double)operations)>=0.99)
-      {
-        exporter.write(getName(), "99thPercentileLatency(ms)", i);
-        break;
-      }
-    }
-
-    for (Integer I : returncodes.keySet())
-    {
-      int[] val=returncodes.get(I);
-      exporter.write(getName(), "Return="+I, val[0]);
-    }     
-
-    for (int i=0; i<_buckets; i++)
-    {
-      exporter.write(getName(), Integer.toString(i), histogram[i]);
-    }
-    exporter.write(getName(), ">"+_buckets, histogramoverflow);
-  }
-
-	@Override
-	public String getSummary() {
-		if (windowoperations==0)
-		{
-			return "";
-		}
-		DecimalFormat d = new DecimalFormat("#.##");
-		double report=((double)windowtotallatency)/((double)windowoperations);
-		windowtotallatency=0;
-		windowoperations=0;
-		return "["+getName()+" AverageLatency(us)="+d.format(report)+"]";
-	}
-
-}
-=======
 /**
  * Copyright (c) 2010 Yahoo! Inc. All rights reserved.
  *
@@ -240,12 +38,40 @@
   public static final String BUCKETS="histogram.buckets";
   public static final String BUCKETS_DEFAULT="1000";
 
+
+  /**
+   * Specify the range of latencies to track in the histogram.
+   */
   int _buckets;
+
+  /**
+     * Groups operations in discrete blocks of 1ms width.
+     */
   int[] histogram;
+  
+  /**
+   * Counts all operations outside the histogram's range.
+   */
   int histogramoverflow;
+  
+  /**
+   * The total number of reported operations.
+   */
   int operations;
+  
+  /**
+   * The sum of each latency measurement over all operations.
+   * Calculated in ms.
+   */
   long totallatency;
 
+  /**
+   * The sum of each latency measurement squared over all operations. 
+   * Used to calculate variance of latency.
+   * Calculated in ms. 
+   */
+  double totalsquaredlatency;
+  
   //keep a windowed version of these stats for printing status
   int windowoperations;
   long windowtotallatency;
@@ -261,6 +87,7 @@
     histogramoverflow=0;
     operations=0;
     totallatency=0;
+    totalsquaredlatency=0;
     windowoperations=0;
     windowtotallatency=0;
     min=-1;
@@ -272,6 +99,7 @@
    */
   public synchronized void measure(int latency)
   {
+      //latency reported in us and collected in bucket by ms.
     if (latency/1000>=_buckets)
     {
       histogramoverflow++;
@@ -281,9 +109,10 @@
       histogram[latency/1000]++;
     }
     operations++;
-    totallatency+=latency;
+    totallatency += latency/1000;
+    totalsquaredlatency += ((double)latency) * ((double)latency) / 1000000;
     windowoperations++;
-    windowtotallatency+=latency;
+    windowtotallatency += latency;
 
     if ( (min<0) || (latency<min) )
     {
@@ -299,8 +128,11 @@
   @Override
   public void exportMeasurements(MeasurementsExporter exporter) throws IOException
   {
+    double mean = totallatency/((double)operations);
+    double variance = totalsquaredlatency/((double)operations) - (mean * mean);
     exporter.write(getName(), "Operations", operations);
-    exporter.write(getName(), "AverageLatency(us)", (((double)totallatency)/((double)operations)));
+    exporter.write(getName(), "AverageLatency(ms)", mean);
+    exporter.write(getName(), "LatencyVariance(ms)", variance);
     exporter.write(getName(), "MinLatency(us)", min);
     exporter.write(getName(), "MaxLatency(us)", max);
 
@@ -342,5 +174,4 @@
     windowoperations=0;
     return "["+getName()+" AverageLatency(us)="+d.format(report)+"]";
   }
-}
->>>>>>> 0794af45
+}